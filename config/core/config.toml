--- conflicted
+++ resolved
@@ -5,10 +5,5 @@
 name = "München"
 region = "Germany"
 timezone = "Europe/Berlin"
-<<<<<<< HEAD
 latitude = "48.137222"
-longitude = "11.575556"
-=======
-latitude = "48.08496977328352"
-longitude = "11.196318698807467"
->>>>>>> 28489545
+longitude = "11.575556"